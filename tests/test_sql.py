<<<<<<< HEAD
#!/usr/bin/env python3
# -*- coding: utf-8 -*-
"""
非阻塞版本2：使用非阻塞弹窗参数
"""

import json
import os
import sys
import time
from typing import Dict, Any

# 调整路径以导入本地模块
sys.path.insert(0, os.path.dirname(os.path.abspath(__file__)))
from sql.sql_compiler import SQLCompiler
from engine.cli.poptable import show_table_popup, export_table_to_excel


def compile_sql(sql: str) -> Dict[str, Any]:
    compiler = SQLCompiler()
    return compiler.compile(sql)


def main() -> None:
    sql = "SELECT SUM(age),COUNT(*) FROM student GROUP BY grade HAVING COUNT(*) > 1;"
    # 也可以尝试语法或语义错误用例：
    # sql = "SELECT * FROM student"
    # sql = "INSERT INTO student(id,name) VALUES (1,'Alice);"
    # sql = "SELEC id FROM student;"
    # sql = "INSERT INTO student(id,name,grade) VALUES (1,'Alice');"

    result = compile_sql(sql)
    if result.get('success'):
        print("✓ 编译成功")
        print(f"Token流: {json.dumps(result['tokens'], ensure_ascii=False)}")
        print(f"AST: {json.dumps(result['ast'], indent=2, ensure_ascii=False)}")
        print(f"语义分析: {result['semantic_result']}")
        # 将执行计划以JSON形式传给其他模块
        execution_plan_json = json.dumps(result['execution_plan'], ensure_ascii=False)
        print(f"执行计划: {json.dumps(result['execution_plan'], indent=2, ensure_ascii=False)}")
        # 示例：传递给其它模块的函数（此处仅打印）
        forward_to_other_module(execution_plan_json)

        # 表格数据演示
        data = {
            "columns": ["id", "name", "age", "grade", "course"],
            "rows": [
                [1, "Alice", 20, "A", "Database"],
                [2, "Bob", 20, "B", "OS"],
                {"id": 3, "name": "Carol", "age": 21, "grade": "A", "course": "Networks"},
                [4, "Dave", 22, "B+", "Algorithms"],
            ],
        }
        # 非阻塞显示弹窗
        print("正在非阻塞显示弹窗...")
        show_table_popup(data, title="SQL编译器演示结果", blocking=False)
        # 先导出表格
        print("正在导出表格...")
        file_path4 = export_table_to_excel(data, "C:/Users/表格.xlsx")''




    else:
        if 'error_type' in result:
            if result['error_type'] == 'SYNTAX_ERROR':
                print(
                    f"✗ 语法错误: 行{result.get('line', '?')} 列{result.get('column', '?')} - {result.get('message', '')}")
                if 'line_text' in result:
                    print(result['line_text'])
                    print(result.get('pointer', ''))
            elif result['error_type'] == 'SEMANTIC_ERROR':
                print(f"✗ 语义错误: {result.get('message', '')}")
            else:
                print(f"✗ {result['error_type']}: {result.get('message', '')}")
        else:
            print(f"✗ 编译失败: {result.get('error', '未知错误')}")


def forward_to_other_module(plan_json: str) -> None:
    # 这里模拟把执行计划JSON传递给其他模块
    print("[传递给其他模块的执行计划JSON]", plan_json)


if __name__ == "__main__":
    main()
=======
import random

# 常见英文名列表
names = ['Liam', 'Noah', 'Oliver', 'Elijah', 'William', 'James', 'Benjamin', 'Lucas', 'Henry', 'Alexander',
         'Olivia', 'Emma', 'Ava', 'Sophia', 'Isabella', 'Charlotte', 'Amelia', 'Mia', 'Harper', 'Evelyn',
         'Abigail', 'Emily', 'Elizabeth', 'Mila', 'Ella', 'Avery', 'Sofia', 'Camila', 'Aria', 'Scarlett',
         'Victoria', 'Madison', 'Luna', 'Grace', 'Chloe', 'Penelope', 'Layla', 'Riley', 'Zoey', 'Nora',
         'Lily', 'Eleanor', 'Hannah', 'Lillian', 'Addison', 'Aubrey', 'Ellie', 'Stella', 'Natalie', 'Zoe',
         'Leah', 'Hazel', 'Violet', 'Aurora', 'Savannah', 'Audrey', 'Brooklyn', 'Bella', 'Claire', 'Skylar',
         'Lucy', 'Paisley', 'Everly', 'Anna', 'Caroline', 'Nova', 'Genesis', 'Emilia', 'Kennedy', 'Samantha']

grades = ['A', 'B', 'C']

print("INSERT INTO student (id,name,age,grade) VALUES")
for i in range(11, 1011):
    name = random.choice(names)
    age = random.randint(18, 25)
    grade = random.choice(grades)
    end = ";" if i == 1010 else ","
    print(f"({i},'{name}',{age},'{grade}'){end}")
>>>>>>> 0bb63cfb
<|MERGE_RESOLUTION|>--- conflicted
+++ resolved
@@ -1,91 +1,3 @@
-<<<<<<< HEAD
-#!/usr/bin/env python3
-# -*- coding: utf-8 -*-
-"""
-非阻塞版本2：使用非阻塞弹窗参数
-"""
-
-import json
-import os
-import sys
-import time
-from typing import Dict, Any
-
-# 调整路径以导入本地模块
-sys.path.insert(0, os.path.dirname(os.path.abspath(__file__)))
-from sql.sql_compiler import SQLCompiler
-from engine.cli.poptable import show_table_popup, export_table_to_excel
-
-
-def compile_sql(sql: str) -> Dict[str, Any]:
-    compiler = SQLCompiler()
-    return compiler.compile(sql)
-
-
-def main() -> None:
-    sql = "SELECT SUM(age),COUNT(*) FROM student GROUP BY grade HAVING COUNT(*) > 1;"
-    # 也可以尝试语法或语义错误用例：
-    # sql = "SELECT * FROM student"
-    # sql = "INSERT INTO student(id,name) VALUES (1,'Alice);"
-    # sql = "SELEC id FROM student;"
-    # sql = "INSERT INTO student(id,name,grade) VALUES (1,'Alice');"
-
-    result = compile_sql(sql)
-    if result.get('success'):
-        print("✓ 编译成功")
-        print(f"Token流: {json.dumps(result['tokens'], ensure_ascii=False)}")
-        print(f"AST: {json.dumps(result['ast'], indent=2, ensure_ascii=False)}")
-        print(f"语义分析: {result['semantic_result']}")
-        # 将执行计划以JSON形式传给其他模块
-        execution_plan_json = json.dumps(result['execution_plan'], ensure_ascii=False)
-        print(f"执行计划: {json.dumps(result['execution_plan'], indent=2, ensure_ascii=False)}")
-        # 示例：传递给其它模块的函数（此处仅打印）
-        forward_to_other_module(execution_plan_json)
-
-        # 表格数据演示
-        data = {
-            "columns": ["id", "name", "age", "grade", "course"],
-            "rows": [
-                [1, "Alice", 20, "A", "Database"],
-                [2, "Bob", 20, "B", "OS"],
-                {"id": 3, "name": "Carol", "age": 21, "grade": "A", "course": "Networks"},
-                [4, "Dave", 22, "B+", "Algorithms"],
-            ],
-        }
-        # 非阻塞显示弹窗
-        print("正在非阻塞显示弹窗...")
-        show_table_popup(data, title="SQL编译器演示结果", blocking=False)
-        # 先导出表格
-        print("正在导出表格...")
-        file_path4 = export_table_to_excel(data, "C:/Users/表格.xlsx")''
-
-
-
-
-    else:
-        if 'error_type' in result:
-            if result['error_type'] == 'SYNTAX_ERROR':
-                print(
-                    f"✗ 语法错误: 行{result.get('line', '?')} 列{result.get('column', '?')} - {result.get('message', '')}")
-                if 'line_text' in result:
-                    print(result['line_text'])
-                    print(result.get('pointer', ''))
-            elif result['error_type'] == 'SEMANTIC_ERROR':
-                print(f"✗ 语义错误: {result.get('message', '')}")
-            else:
-                print(f"✗ {result['error_type']}: {result.get('message', '')}")
-        else:
-            print(f"✗ 编译失败: {result.get('error', '未知错误')}")
-
-
-def forward_to_other_module(plan_json: str) -> None:
-    # 这里模拟把执行计划JSON传递给其他模块
-    print("[传递给其他模块的执行计划JSON]", plan_json)
-
-
-if __name__ == "__main__":
-    main()
-=======
 import random
 
 # 常见英文名列表
@@ -105,5 +17,4 @@
     age = random.randint(18, 25)
     grade = random.choice(grades)
     end = ";" if i == 1010 else ","
-    print(f"({i},'{name}',{age},'{grade}'){end}")
->>>>>>> 0bb63cfb
+    print(f"({i},'{name}',{age},'{grade}'){end}")